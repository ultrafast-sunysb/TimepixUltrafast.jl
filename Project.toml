name = "TimepixUltrafast"
uuid = "86ab7768-62fd-4ccd-9e44-c5a8ef049f70"
authors = ["imyxh"]
version = "1.0.0-DEV"

[deps]
DataFrames = "a93c6f00-e57d-5684-b7b6-d8193f3e46c0"
Distributions = "31c24e10-a181-5473-b8eb-7969acd0382f"
StatsBase = "2913bbd2-ae8a-5f71-8c99-4fb6c76f3a91"

[compat]
<<<<<<< HEAD
Distributions = "0.25"
=======
DataFrames = "1"
>>>>>>> 1fafdb7d
julia = "1.6.7"

[extras]
Test = "8dfed614-e22c-5e08-85e1-65c5234f0b40"

[targets]
test = ["Test"]<|MERGE_RESOLUTION|>--- conflicted
+++ resolved
@@ -9,11 +9,8 @@
 StatsBase = "2913bbd2-ae8a-5f71-8c99-4fb6c76f3a91"
 
 [compat]
-<<<<<<< HEAD
+DataFrames = "1"
 Distributions = "0.25"
-=======
-DataFrames = "1"
->>>>>>> 1fafdb7d
 julia = "1.6.7"
 
 [extras]
